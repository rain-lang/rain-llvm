# NOTE: this script was modified from the CI script in https://gitlab.kitware.com/utils/rust-git-workarea/
# (permalink: https://gitlab.kitware.com/utils/rust-git-workarea/-/blob/e91132ca965318beb31a573c728c081e448fe94f/.gitlab-ci.yml)
# which is a project under the MIT license. The original license is reproduced below:
#
# Copyright (c) 2016 Kitware, Inc.
#
# Permission is hereby granted, free of charge, to any
# person obtaining a copy of this software and associated
# documentation files (the "Software"), to deal in the
# Software without restriction, including without
# limitation the rights to use, copy, modify, merge,
# publish, distribute, sublicense, and/or sell copies of
# the Software, and to permit persons to whom the Software
# is furnished to do so, subject to the following
# conditions:
#
# The above copyright notice and this permission notice
# shall be included in all copies or substantial portions
# of the Software.
# 
# THE SOFTWARE IS PROVIDED "AS IS", WITHOUT WARRANTY OF
# ANY KIND, EXPRESS OR IMPLIED, INCLUDING BUT NOT LIMITED
# TO THE WARRANTIES OF MERCHANTABILITY, FITNESS FOR A
# PARTICULAR PURPOSE AND NONINFRINGEMENT. IN NO EVENT
# SHALL THE AUTHORS OR COPYRIGHT HOLDERS BE LIABLE FOR ANY
# CLAIM, DAMAGES OR OTHER LIABILITY, WHETHER IN AN ACTION
# OF CONTRACT, TORT OR OTHERWISE, ARISING FROM, OUT OF OR
# IN CONNECTION WITH THE SOFTWARE OR THE USE OR OTHER
# DEALINGS IN THE SOFTWARE.


before_script:
    - apt-get -y update -yqq
    - apt-get install -y lsb-release
    - apt install -y software-properties-common
    - bash -c "$(wget -O - https://apt.llvm.org/llvm.sh)"
    - export CARGO_HOME=.cargo-cache
    - rustc --version
    - cargo --version

.only_settings: &only_settings
  - master@rain-lang/rain-llvm #TODO: think about this
  - merge_requests

.cargo_update: &cargo_update
    # XXX(minver<1.41.0): No backwards compatibility is provided. Instead, it
    # uses the format of the existing `Cargo.lock` file to determine the format
    # of the to-be-written file. See
    # https://github.com/rust-lang/cargo/pull/7579#pullrequestreview-323640264
    - touch Cargo.lock
    - cargo update $GENERATE_LOCKFILE_ARGS
    - cargo fetch --locked
    - mkdir .cargo
    - cargo vendor > .cargo/config

.cargo_clippy: &cargo_clippy
    # Only use it if it's available; no need to fail the build due to something
    # gone wrong here.
    - .gitlab/ci/sccache.sh && export RUSTC_WRAPPER=$PWD/.gitlab/sccache
    - rustup component add clippy
    - cargo clippy --offline --tests --all --verbose -- -D warnings
    - ".gitlab/sccache --show-stats || :"

.cargo_build: &cargo_build
    # Only use it if it's available; no need to fail the build due to something
    # gone wrong here.
    - .gitlab/ci/sccache.sh && export RUSTC_WRAPPER=$PWD/.gitlab/sccache
    - cargo build $CARGO_BUILD_FROZEN --all --verbose
    - cargo test --offline --all --no-run --verbose
    - ".gitlab/sccache --show-stats || :"

.cargo_test: &cargo_test
    - apt-get install -yqq --no-install-recommends git
    - git config --global user.name "Ghostflow Testing"
    - git config --global user.email "ghostflow@example.invalid"
    - cargo test --offline --all --verbose

.cargo_tarpaulin_build: &cargo_tarpaulin_build
    - .gitlab/ci/sccache.sh && export RUSTC_WRAPPER=$PWD/.gitlab/sccache
    - .gitlab/ci/tarpaulin.sh
    - export PATH=$PWD/.gitlab:$PATH
    - cargo tarpaulin --no-run --offline --exclude-files vendor --ignore-panics --run-types Tests Doctests --all --verbose
    - ".gitlab/sccache --show-stats || :"

.cargo_tarpaulin_test: &cargo_tarpaulin_test
    - .gitlab/ci/tarpaulin.sh
    - export PATH=$PWD/.gitlab:$PATH
    - apt-get install -yqq --no-install-recommends git
    - git config --global user.name "Ghostflow Testing"
    - git config --global user.email "ghostflow@example.invalid"
    - cargo tarpaulin --offline --exclude-files vendor --ignore-panics --all --verbose --out Xml

.rust_stable: &rust_stable
    image: "rust:latest"

    variables:
        CARGO_BUILD_FROZEN: --offline
        CARGO_UPDATE_POLICY: newest
        GIT_CLONE_PATH: $CI_BUILDS_DIR/rust

.rust_nightly: &rust_nightly
    extends: .rust_stable

    image: "rustlang/rust:nightly"

.cargo_fetch_job: &cargo_fetch_job
    stage: prepare
    only: *only_settings

    script: *cargo_update
    artifacts:
        expire_in: 60m
        paths:
            - vendor
            - .cargo
            - Cargo.lock
    cache:
        key: cargo-cache-$CARGO_UPDATE_POLICY
        paths:
            - .cargo-cache
    interruptible: true

.cargo_clippy_job: &cargo_clippy_job
    stage: build
    only: *only_settings
    script: *cargo_clippy
    interruptible: true

.cargo_build_job: &cargo_build_job
    stage: build
    only: *only_settings
    script: *cargo_build
    artifacts:
        expire_in: 60m
        paths:
            - vendor
            - .cargo
            - Cargo.lock
            - target
    interruptible: true

.cargo_test_job: &cargo_test_job
    stage: test
    only: *only_settings
    script: *cargo_test
    interruptible: true

.cargo_tarpaulin_build_job: &cargo_tarpaulin_build_job
    stage: build
    only: *only_settings
    script: *cargo_tarpaulin_build
    artifacts:
        expire_in: 60m
        paths:
            - vendor
            - .cargo
            - Cargo.lock
            - target
    interruptible: true

.cargo_tarpaulin_test_job: &cargo_tarpaulin_test_job
    stage: test
    only: *only_settings
    artifacts:
        expose_as: "Coverage report"
        expire_in: 1 week
        paths:
          - cobertura.xml
        reports:
          cobertura: cobertura.xml
    script: 
      - *cargo_tarpaulin_test
      - bash <(curl -s https://codecov.io/bash)
    coverage: '/\d+.\d+% coverage, \d+\/\d+ lines covered/'
    interruptible: true

stages:
    - prepare
    - build
    - test

prepare:cargo-cache-newest:
    <<:
        - *cargo_fetch_job
        - *rust_stable

prepare:cargo-cache-mindeps:
    <<:
        - *cargo_fetch_job
        - *rust_nightly
    variables:
        GENERATE_LOCKFILE_ARGS: "-Z minimal-versions"
        CARGO_UPDATE_POLICY: mindeps

.cargo_cache_newest: &cargo_cache_newest
    dependencies:
        - prepare:cargo-cache-newest
    needs:
        - prepare:cargo-cache-newest

#build:cargo-clippy:
#    <<:
#        - *cargo_clippy_job
#        - *rust_stable
#        - *cargo_cache_newest

build:cargo-stable:
    <<:
        - *cargo_build_job
        - *rust_stable
        - *cargo_cache_newest

test:cargo-stable:
    <<:
        - *cargo_test_job
        - *rust_stable
    dependencies:
        - build:cargo-stable
    needs:
        - build:cargo-stable

build:cargo-tarpaulin:
    <<:
        - *cargo_tarpaulin_build_job
        - *rust_stable
        - *cargo_cache_newest

test:cargo-tarpaulin:
    <<:
        - *cargo_tarpaulin_test_job
        - *rust_stable
    dependencies:
        - build:cargo-tarpaulin
    needs:
        - build:cargo-tarpaulin

# build:cargo-nightly:
#     <<:
#         - *cargo_build_job
#         - *rust_nightly
#         - *cargo_cache_newest

# test:cargo-nightly:
#     <<:
#         - *cargo_test_job
#         - *rust_nightly
#     dependencies:
#         - build:cargo-nightly
#     needs:
#         - build:cargo-nightly

prepare:git:
    image: "rust:latest"

    stage: prepare
    only: *only_settings
    script:
        - .gitlab/ci/sccache.sh
        - export PATH=$PWD/.gitlab:$PATH
        - export GIT_ROOT=$PWD/git/root
        - "[ -d git/src ] || git clone https://github.com/git/git.git git/src"
        - pushd git/src
        - git reset --hard
        - git pull
        - make CC="sccache gcc" prefix=$GIT_ROOT NO_GETTEXT=1 NO_TCLTK=1 NO_INSTALL_HARDLINKS=1 -j`nproc` install
        - popd
        - sccache --show-stats
    variables:
        GIT_CLONE_PATH: $CI_BUILDS_DIR/rust
    artifacts:
        expire_in: 60m
        paths:
            - git/root
    cache:
        key: git-master
        paths:
            - git/src
    interruptible: true

test:git-master:
    <<:
        - *cargo_test_job
        - *rust_stable
    script:
        - git config --global user.name "Ghostflow Testing"
        - git config --global user.email "ghostflow@example.invalid"
        - PATH=$PWD/git/root/bin:$PATH cargo test --offline --all --verbose
    dependencies:
        - prepare:git
        - build:cargo-stable
    needs:
        - prepare:git
        - build:cargo-stable

test:pages:
    <<:
        - *rust_stable
    script:
        - cargo doc --no-deps
        - mv target/doc public
    dependencies:
        - build:cargo-stable
    artifacts:
        paths:
            - public
<<<<<<< HEAD
    only: 
        - master@rain-lang/rain-llvm
=======
    only: master@rain-lang/rain-llvm
>>>>>>> 2374450d
<|MERGE_RESOLUTION|>--- conflicted
+++ resolved
@@ -303,9 +303,5 @@
     artifacts:
         paths:
             - public
-<<<<<<< HEAD
     only: 
-        - master@rain-lang/rain-llvm
-=======
-    only: master@rain-lang/rain-llvm
->>>>>>> 2374450d
+        - master@rain-lang/rain-llvm